import get from "lodash/get";
import isEmpty from "lodash/isEmpty";
import join from "lodash/join";
import toString from "lodash/toString";

import { all, call, put, select, takeLatest } from 'redux-saga/effects';

import {FETCH_SEARCH_RESULTS} from '../actions/search';
import {failSearchResults, receiveSearchResults} from '../actions/search';
import http from '../core/HttpClientClientSide';

const UUID_RE = /^[0-9a-f]{8}-[0-9a-f]{4}-[1-5][0-9a-f]{3}-[89ab][0-9a-f]{3}-[0-9a-f]{12}$/i;

const getHits = data => get(data, 'result.hits', []);
const getTotalHits = data => get(data, 'result.totalHits', 0);

function* doFetchSearchResults() {
<<<<<<< HEAD
  const {query, entirely, types, states, cutoff, start} = yield select(state => state.search);
=======
  const {query, entirely, types, states, cutoff, start, version} = yield select(state => state.search);

>>>>>>> 69aaa0b4
  const queryParts = [];

  if (!isEmpty(types)) {
    queryParts.push(`workflowType IN (${encodeURIComponent(toString(types))})`);
  }

  if (!isEmpty(states)) {
    queryParts.push(`status IN (${toString(states)})`);
  }

  if(!isEmpty(version)){
    queryParts.push(`version=${toString(version)}`)
  } 

  const fullQuery = join(queryParts, ' AND ');
  const freeText = (!isEmpty(query) && entirely) ? `"${query}"` : query;

  const searchUrl = `/api/wfe/?q=${fullQuery}&h=${cutoff}&freeText=${freeText}&start=${start}`;

  try {
    // this is possible a task ID
    if (query.match(UUID_RE)) {
      const taskSearchUrl = `/api/wfe/search-by-task/${query}?q=${fullQuery}&h=${cutoff}&start=${start}&entire=${entirely ? "t" : "f"}`;

      const [allResult, byTaskResult] = yield all([
        call(http.get, searchUrl),
        call(http.get, taskSearchUrl)
      ]);

      /// only use the task search results if we don't get any results searching everywhere
      if (getTotalHits(allResult) === 0) {
        yield put(receiveSearchResults(getHits(byTaskResult), getTotalHits(byTaskResult)));
      } else {
        yield put(receiveSearchResults(getHits(allResult), getTotalHits(allResult)));
      }
    } else {
      const result = yield call(http.get, searchUrl);

      yield put(receiveSearchResults(getHits(result), getTotalHits(result)));
    }
  } catch ({message}) {
    yield put(failSearchResults(message));
  }
}

export default [
  takeLatest(FETCH_SEARCH_RESULTS, doFetchSearchResults)
];<|MERGE_RESOLUTION|>--- conflicted
+++ resolved
@@ -14,13 +14,8 @@
 const getHits = data => get(data, 'result.hits', []);
 const getTotalHits = data => get(data, 'result.totalHits', 0);
 
-function* doFetchSearchResults() {
-<<<<<<< HEAD
-  const {query, entirely, types, states, cutoff, start} = yield select(state => state.search);
-=======
-  const {query, entirely, types, states, cutoff, start, version} = yield select(state => state.search);
+function* doFetchSearchResults() {  const {query, entirely, types, states, cutoff, start, version} = yield select(state => state.search);
 
->>>>>>> 69aaa0b4
   const queryParts = [];
 
   if (!isEmpty(types)) {
@@ -33,7 +28,7 @@
 
   if(!isEmpty(version)){
     queryParts.push(`version=${toString(version)}`)
-  } 
+  }
 
   const fullQuery = join(queryParts, ' AND ');
   const freeText = (!isEmpty(query) && entirely) ? `"${query}"` : query;
