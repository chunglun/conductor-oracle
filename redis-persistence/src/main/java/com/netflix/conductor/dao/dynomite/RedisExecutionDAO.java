/*
 * Copyright 2016 Netflix, Inc.
 *
 * Licensed under the Apache License, Version 2.0 (the "License");
 * you may not use this file except in compliance with the License.
 * You may obtain a copy of the License at
 *
 *     http://www.apache.org/licenses/LICENSE-2.0
 *
 * Unless required by applicable law or agreed to in writing, software
 * distributed under the License is distributed on an "AS IS" BASIS,
 * WITHOUT WARRANTIES OR CONDITIONS OF ANY KIND, either express or implied.
 * See the License for the specific language governing permissions and
 * limitations under the License.
 */
package com.netflix.conductor.dao.dynomite;

import com.fasterxml.jackson.databind.ObjectMapper;
import com.google.common.annotations.VisibleForTesting;
import com.google.common.base.Preconditions;
import com.google.inject.Singleton;
import com.netflix.conductor.annotations.Trace;
import com.netflix.conductor.common.metadata.events.EventExecution;
import com.netflix.conductor.common.metadata.tasks.PollData;
import com.netflix.conductor.common.metadata.tasks.Task;
import com.netflix.conductor.common.metadata.tasks.Task.Status;
import com.netflix.conductor.common.metadata.tasks.TaskDef;
import com.netflix.conductor.common.metadata.tasks.TaskExecLog;
import com.netflix.conductor.common.run.SearchResult;
import com.netflix.conductor.common.run.Workflow;
import com.netflix.conductor.core.config.Configuration;
import com.netflix.conductor.core.events.queue.Message;
import com.netflix.conductor.core.execution.ApplicationException;
import com.netflix.conductor.core.execution.ApplicationException.Code;
import com.netflix.conductor.dao.ExecutionDAO;
import com.netflix.conductor.dao.IndexDAO;
import com.netflix.conductor.dyno.DynoProxy;
import com.netflix.conductor.metrics.Monitors;
import org.apache.commons.io.FileUtils;
import org.apache.commons.lang3.StringUtils;
import org.slf4j.Logger;
import org.slf4j.LoggerFactory;

import javax.inject.Inject;
import java.text.SimpleDateFormat;
import java.util.ArrayList;
import java.util.Calendar;
import java.util.Comparator;
import java.util.Date;
import java.util.GregorianCalendar;
import java.util.LinkedList;
import java.util.List;
import java.util.Map;
import java.util.Objects;
import java.util.Optional;
import java.util.Set;
import java.util.stream.Collectors;

@Singleton
@Trace
public class RedisExecutionDAO extends BaseDynoDAO implements ExecutionDAO {

	public static final Logger logger = LoggerFactory.getLogger(RedisExecutionDAO.class);


	private static final String ARCHIVED_FIELD = "archived";
	private static final String RAW_JSON_FIELD = "rawJSON";
	// Keys Families
	private static final String TASK_LIMIT_BUCKET = "TASK_LIMIT_BUCKET";
	private static final String TASK_RATE_LIMIT_BUCKET = "TASK_RATE_LIMIT_BUCKET";
	private final static String IN_PROGRESS_TASKS = "IN_PROGRESS_TASKS";
	private final static String TASKS_IN_PROGRESS_STATUS = "TASKS_IN_PROGRESS_STATUS";	//Tasks which are in IN_PROGRESS status.
	private final static String WORKFLOW_TO_TASKS = "WORKFLOW_TO_TASKS";
	private final static String SCHEDULED_TASKS = "SCHEDULED_TASKS";
	private final static String TASK = "TASK";

	private final static String WORKFLOW = "WORKFLOW";
	private final static String PENDING_WORKFLOWS = "PENDING_WORKFLOWS";
	private final static String WORKFLOW_DEF_TO_WORKFLOWS = "WORKFLOW_DEF_TO_WORKFLOWS";
	private final static String CORR_ID_TO_WORKFLOWS = "CORR_ID_TO_WORKFLOWS";
	private final static String POLL_DATA = "POLL_DATA";

	private final static String EVENT_EXECUTION = "EVENT_EXECUTION";

	private IndexDAO indexDAO;

<<<<<<< HEAD
	private long taskPayloadThreshold;

	private long workflowInputPayloadThreshold;
=======
	private MetadataDAO metadataDA0;
>>>>>>> 8281b452

	@Inject
	public RedisExecutionDAO(DynoProxy dynoClient, ObjectMapper objectMapper,
							 IndexDAO indexDAO, Configuration config) {
		super(dynoClient, objectMapper, config);
		this.indexDAO = indexDAO;
<<<<<<< HEAD
		this.taskPayloadThreshold = config.getLongProperty(WORKFLOW_DYNOMITE_TASK_PAYLOAD_THRESHOLD,5 * FileUtils.ONE_MB);
		this.workflowInputPayloadThreshold = config.getLongProperty(WORKFLOW_DYNOMITE_WORKFLOW_INPUT_THRESHOLD,5 * FileUtils.ONE_MB);
=======
		this.metadataDA0 = metadataDA0;
>>>>>>> 8281b452
	}

	@Override
	public List<Task> getPendingTasksByWorkflow(String taskName, String workflowId) {
		List<Task> tasks = new LinkedList<>();

		List<Task> pendingTasks = getPendingTasksForTaskType(taskName);
		pendingTasks.forEach(pendingTask -> {
			if (pendingTask.getWorkflowInstanceId().equals(workflowId)) {
				tasks.add(pendingTask);
			}
		});

		return tasks;
	}

	@Override
	public List<Task> getTasks(String taskDefName, String startKey, int count) {
		List<Task> tasks = new LinkedList<>();

		List<Task> pendingTasks = getPendingTasksForTaskType(taskDefName);
		boolean startKeyFound = startKey == null;
		int foundcount = 0;
		for (Task pendingTask : pendingTasks) {
			if (!startKeyFound) {
				if (pendingTask.getTaskId().equals(startKey)) {
					startKeyFound = true;
					if (startKey != null) {
						continue;
					}
				}
			}
			if (startKeyFound && foundcount < count) {
				tasks.add(pendingTask);
				foundcount++;
			}
		}
		return tasks;
	}

	@Override
	public List<Task> createTasks(List<Task> tasks) {

<<<<<<< HEAD
		List<Task> tasksCreated = new LinkedList<>();
=======
		List<Task> created = new LinkedList<>();
>>>>>>> 8281b452

		for (Task task : tasks) {
		    validate(task);

			recordRedisDaoRequests("createTask", task.getTaskType(), task.getWorkflowType());

			task.setScheduledTime(System.currentTimeMillis());

			String taskKey = task.getReferenceTaskName() + "" + task.getRetryCount();
			Long added = dynoClient.hset(nsKey(SCHEDULED_TASKS, task.getWorkflowInstanceId()), taskKey, task.getTaskId());
			if (added < 1) {
				logger.debug("Task already scheduled, skipping the run " + task.getTaskId() + ", ref=" + task.getReferenceTaskName() + ", key=" + taskKey);
				continue;
			}

			correlateTaskToWorkflowInDS(task.getTaskId(), task.getWorkflowInstanceId());
			logger.debug("Scheduled task added to WORKFLOW_TO_TASKS workflowId: {}, taskId: {}, taskType: {} during createTasks",
                    task.getWorkflowInstanceId(), task.getTaskId(), task.getTaskType());

			String inProgressTaskKey = nsKey(IN_PROGRESS_TASKS, task.getTaskDefName());
			dynoClient.sadd(inProgressTaskKey, task.getTaskId());
			logger.debug("Scheduled task added to IN_PROGRESS_TASKS with inProgressTaskKey: {}, workflowId: {}, taskId: {}, taskType: {} during createTasks",
                    inProgressTaskKey, task.getWorkflowInstanceId(), task.getTaskId(), task.getTaskType());

			updateTask(task);
			tasksCreated.add(task);
		}

		return tasksCreated;

	}

	@Override
	public void updateTasks(List<Task> tasks) {
		for (Task task : tasks) {
			updateTask(task);
		}
	}

	@Override
	public void updateTask(Task task) {

		task.setUpdateTime(System.currentTimeMillis());
		if (task.getStatus() != null && task.getStatus().isTerminal()) {
			task.setEndTime(System.currentTimeMillis());
		}

		Optional<TaskDef> taskDefinition = task.getTaskDefinition();

		if(taskDefinition.isPresent() && taskDefinition.get().concurrencyLimit() > 0) {

			if(task.getStatus() != null && task.getStatus().equals(Status.IN_PROGRESS)) {
				dynoClient.sadd(nsKey(TASKS_IN_PROGRESS_STATUS, task.getTaskDefName()), task.getTaskId());
				logger.debug("Workflow Task added to TASKS_IN_PROGRESS_STATUS with tasksInProgressKey: {}, workflowId: {}, taskId: {}, taskType: {}, taskStatus: {} during updateTask",
						nsKey(TASKS_IN_PROGRESS_STATUS, task.getTaskDefName(), task.getWorkflowInstanceId(), task.getTaskId(), task.getTaskType(), task.getStatus().name()));
			}else {
				dynoClient.srem(nsKey(TASKS_IN_PROGRESS_STATUS, task.getTaskDefName()), task.getTaskId());
				logger.debug("Workflow Task removed from TASKS_IN_PROGRESS_STATUS with tasksInProgressKey: {}, workflowId: {}, taskId: {}, taskType: {}, taskStatus: {} during updateTask",
						nsKey(TASKS_IN_PROGRESS_STATUS, task.getTaskDefName(), task.getWorkflowInstanceId(), task.getTaskId(), task.getTaskType(), task.getStatus().name()));
				String key = nsKey(TASK_LIMIT_BUCKET, task.getTaskDefName());
				dynoClient.zrem(key, task.getTaskId());
				logger.debug("Workflow Task removed from TASK_LIMIT_BUCKET with taskLimitBucketKey: {}, workflowId: {}, taskId: {}, taskType: {}, taskStatus: {} during updateTask",
						key, task.getWorkflowInstanceId(), task.getTaskId(), task.getTaskType(), task.getStatus().name());
			}
		}

		String payload = toJson(task);
		recordRedisDaoPayloadSize("updateTask", payload.length(), taskDefinition
				.map(TaskDef::getName)
				.orElse("n/a"), task.getWorkflowType());
<<<<<<< HEAD
		//The payload is verified and
		if(payload.length() > taskPayloadThreshold) {
			task.setReasonForIncompletion(String.format("Payload of the task: %s larger than the permissible %s bytes",
					FileUtils.byteCountToDisplaySize(payload.length()), FileUtils.byteCountToDisplaySize(taskPayloadThreshold)));
			task.setOutputData(null);
			task.setOutputMessage(null);
			task.setStatus(Status.FAILED_WITH_TERMINAL_ERROR);
			payload = toJson(task);
		}
=======
>>>>>>> 8281b452
		recordRedisDaoRequests("updateTask", task.getTaskType(), task.getWorkflowType());
		dynoClient.set(nsKey(TASK, task.getTaskId()), payload);
		logger.debug("Workflow task payload saved to TASK with taskKey: {}, workflowId: {}, taskId: {}, taskType: {} during updateTask",
				nsKey(TASK, task.getTaskId()), task.getWorkflowInstanceId(), task.getTaskId(), task.getTaskType());
		if (task.getStatus() != null && task.getStatus().isTerminal()) {
			dynoClient.srem(nsKey(IN_PROGRESS_TASKS, task.getTaskDefName()), task.getTaskId());
			logger.debug("Workflow Task removed from TASKS_IN_PROGRESS_STATUS with tasksInProgressKey: {}, workflowId: {}, taskId: {}, taskType: {}, taskStatus: {} during updateTask",
					nsKey(IN_PROGRESS_TASKS, task.getTaskDefName()), task.getWorkflowInstanceId(), task.getTaskId(), task.getTaskType(), task.getStatus().name());
		}

        Set<String> taskIds = dynoClient.smembers(nsKey(WORKFLOW_TO_TASKS, task.getWorkflowInstanceId()));
		if (!taskIds.contains(task.getTaskId())) {
		    correlateTaskToWorkflowInDS(task.getTaskId(), task.getWorkflowInstanceId());
        }

		indexDAO.indexTask(task);
	}

	/**
	 * This method evaluates if the {@link Task} is rate limited or not based on {@link Task#getRateLimitPerFrequency()}
	 * and {@link Task#getRateLimitFrequencyInSeconds()}
	 *
	 * The rate limiting is implemented using the Redis constructs of sorted set and TTL of each element in the rate limited bucket.
	 * <ul>
	 *     <li>All the entries that are in the not in the frequency bucket are cleaned up by leveraging {@link DynoProxy#zremrangeByScore(String, String, String)},
	 *     this is done to make the next step of evaluation efficient</li>
	 *     <li>A current count(tasks executed within the frequency) is calculated based on the current time and the beginning of the rate limit frequency time(which is current time - {@link Task#getRateLimitFrequencyInSeconds()} in millis),
	 *     this is achieved by using {@link DynoProxy#zcount(String, double, double)} </li>
	 *     <li>Once the count is calculated then a evaluation is made to determine if it is within the bounds of {@link Task#getRateLimitPerFrequency()}, if so the count is increased and an expiry TTL is added to the entry</li>
	 * </ul>
	 *
	 * @param task: which needs to be evaluated whether it is rateLimited or not
	 * @return true: If the {@link Task} is rateLimited
	 * 		false: If the {@link Task} is not rateLimited
	 */
	@Override
	public boolean exceedsRateLimitPerFrequency(Task task) {
		int rateLimitPerFrequency = task.getRateLimitPerFrequency();
		int rateLimitFrequencyInSeconds = task.getRateLimitFrequencyInSeconds();
		if (rateLimitPerFrequency <= 0 || rateLimitFrequencyInSeconds <=0) {
			logger.debug("Rate limit not applied to the Task: {}  either rateLimitPerFrequency: {} or rateLimitFrequencyInSeconds: {} is 0 or less",
			task, rateLimitPerFrequency, rateLimitFrequencyInSeconds);
			return false;
		} else {
			logger.debug("Evaluating rate limiting for Task: {} with rateLimitPerFrequency: {} and rateLimitFrequencyInSeconds: {}",
					task, rateLimitPerFrequency, rateLimitFrequencyInSeconds);
			long currentTimeEpochMillis = System.currentTimeMillis();
			long currentTimeEpochMinusRateLimitBucket = currentTimeEpochMillis - (rateLimitFrequencyInSeconds * 1000);
			String key = nsKey(TASK_RATE_LIMIT_BUCKET, task.getTaskDefName());
			dynoClient.zremrangeByScore(key, "-inf", String.valueOf(currentTimeEpochMinusRateLimitBucket));
			int currentBucketCount = Math.toIntExact(
					dynoClient.zcount(key,
							currentTimeEpochMinusRateLimitBucket,
							currentTimeEpochMillis));

			if (currentBucketCount < rateLimitPerFrequency) {
				dynoClient.zadd(key, currentTimeEpochMillis, String.valueOf(currentTimeEpochMillis));
				dynoClient.expire(key, rateLimitFrequencyInSeconds);
				logger.info("Task: {} with rateLimitPerFrequency: {} and rateLimitFrequencyInSeconds: {} within the rate limit with current count {}",
						task, rateLimitPerFrequency, rateLimitFrequencyInSeconds, ++currentBucketCount);
				Monitors.recordTaskRateLimited(task.getTaskDefName(), rateLimitPerFrequency);
				return false;
			} else {
				logger.info("Task: {} with rateLimitPerFrequency: {} and rateLimitFrequencyInSeconds: {} is out of bounds of rate limit with current count {}",
						task, rateLimitPerFrequency, rateLimitFrequencyInSeconds, currentBucketCount);
				return true;
			}
		}
	}

	@Override
	public boolean exceedsInProgressLimit(Task task) {
		Optional<TaskDef> taskDefinition = task.getTaskDefinition();
		if(!taskDefinition.isPresent()) {
			return false;
		}
		int limit = taskDefinition.get().concurrencyLimit();
		if(limit <= 0) {
			return false;
		}

		long current = getInProgressTaskCount(task.getTaskDefName());
		if(current >= limit) {
			logger.info("Task execution count limited. task - {}:{}, limit: {}, current: {}", task.getTaskId(), task.getTaskDefName(), limit, current);
			Monitors.recordTaskConcurrentExecutionLimited(task.getTaskDefName(), limit);
			return true;
		}

		String rateLimitKey = nsKey(TASK_LIMIT_BUCKET, task.getTaskDefName());
		double score = System.currentTimeMillis();
		String taskId = task.getTaskId();
		dynoClient.zaddnx(rateLimitKey, score, taskId);
		recordRedisDaoRequests("checkTaskRateLimiting", task.getTaskType(), task.getWorkflowType());

		Set<String> ids = dynoClient.zrangeByScore(rateLimitKey, 0, score + 1, limit);
		boolean rateLimited = !ids.contains(taskId);
		if(rateLimited) {
			logger.info("Task execution count limited. task - {}:{}, limit: {}, current: {}", task.getTaskId(), task.getTaskDefName(), limit, current);
			String inProgressKey = nsKey(TASKS_IN_PROGRESS_STATUS, task.getTaskDefName());
			//Cleanup any items that are still present in the rate limit bucket but not in progress anymore!
			ids.stream().filter(id -> !dynoClient.sismember(inProgressKey, id)).forEach(id2 -> dynoClient.zrem(rateLimitKey, id2));
			Monitors.recordTaskConcurrentExecutionLimited(task.getTaskDefName(), limit);
		}
		return rateLimited;
	}

	@Override
	public void addTaskExecLog(List<TaskExecLog> log) {
		indexDAO.addTaskExecutionLogs(log);
	}

	@Override
	public void removeTask(String taskId) {

		Task task = getTask(taskId);
		if(task == null) {
			logger.warn("No such Task by id {}", taskId);
			return;
		}
		String taskKey = task.getReferenceTaskName() + "" + task.getRetryCount();

		dynoClient.hdel(nsKey(SCHEDULED_TASKS, task.getWorkflowInstanceId()), taskKey);
		dynoClient.srem(nsKey(IN_PROGRESS_TASKS, task.getTaskDefName()), task.getTaskId());
		dynoClient.srem(nsKey(WORKFLOW_TO_TASKS, task.getWorkflowInstanceId()), task.getTaskId());
		dynoClient.srem(nsKey(TASKS_IN_PROGRESS_STATUS, task.getTaskDefName()), task.getTaskId());
		dynoClient.del(nsKey(TASK, task.getTaskId()));
		dynoClient.zrem(nsKey(TASK_LIMIT_BUCKET, task.getTaskDefName()), task.getTaskId());
		recordRedisDaoRequests("removeTask", task.getTaskType(), task.getWorkflowType());
	}

	@Override
	public Task getTask(String taskId) {
		Preconditions.checkNotNull(taskId, "taskId name cannot be null");
		String key = nsKey(TASK, taskId);
		Task task = Optional.ofNullable(dynoClient.get(key))
				.map(jsonString -> readValue(jsonString, Task.class))
				.orElse(null);
		if (task != null) {
			recordRedisDaoRequests("getTask", task.getTaskType(), task.getWorkflowType());
			recordRedisDaoPayloadSize("getTask", toJson(task).length(), task.getTaskType(), task.getWorkflowType());
		}
		return task;
	}

	@Override
	public List<Task> getTasks(List<String> taskIds) {
		return taskIds.stream()
				.map(taskId -> nsKey(TASK, taskId))
				.map(dynoClient::get)
				.filter(Objects::nonNull)
				.map(jsonString -> {
					Task task = readValue(jsonString, Task.class);
					recordRedisDaoRequests("getTask", task.getTaskType(), task.getWorkflowType());
					recordRedisDaoPayloadSize("getTask", jsonString.length(), task.getTaskType(), task.getWorkflowType());
					return task;
				})
				.collect(Collectors.toList());
	}

	@Override
	public List<Task> getTasksForWorkflow(String workflowId) {
		Preconditions.checkNotNull(workflowId, "workflowId cannot be null");
		Set<String> taskIds = dynoClient.smembers(nsKey(WORKFLOW_TO_TASKS, workflowId));
		recordRedisDaoRequests("getTasksForWorkflow");
		return getTasks(new ArrayList<>(taskIds));
	}

	@Override
	public List<Task> getPendingTasksForTaskType(String taskName) {
		Preconditions.checkNotNull(taskName, "task name cannot be null");
		Set<String> taskIds = dynoClient.smembers(nsKey(IN_PROGRESS_TASKS, taskName));
		recordRedisDaoRequests("getPendingTasksForTaskType");
		return getTasks(new ArrayList<>(taskIds));
	}

	@Override
	public String createWorkflow(Workflow workflow) {
		workflow.setCreateTime(System.currentTimeMillis());
		return insertOrUpdateWorkflow(workflow, false);
	}

	@Override
	public String updateWorkflow(Workflow workflow) {
		workflow.setUpdateTime(System.currentTimeMillis());
		return insertOrUpdateWorkflow(workflow, true);
	}

	@Override
	public void removeWorkflow(String workflowId, boolean archiveWorkflow) {
		try {
			Workflow wf = getWorkflow(workflowId, true);

			if (archiveWorkflow) {
				//Add to elasticsearch
				indexDAO.updateWorkflow(workflowId,
				               new String[] {RAW_JSON_FIELD, ARCHIVED_FIELD},
				               new Object[] {objectMapper.writeValueAsString(wf), true});
			}
			else {
				// Not archiving, also remove workflowId from index
				indexDAO.removeWorkflow(workflowId);
			}

			recordRedisDaoRequests("removeWorkflow");

			// Remove from lists
			String key = nsKey(WORKFLOW_DEF_TO_WORKFLOWS, wf.getWorkflowType(), dateStr(wf.getCreateTime()));
			dynoClient.srem(key, workflowId);
			dynoClient.srem(nsKey(CORR_ID_TO_WORKFLOWS, wf.getCorrelationId()), workflowId);
			dynoClient.srem(nsKey(PENDING_WORKFLOWS, wf.getWorkflowType()), workflowId);

			// Remove the object
			dynoClient.del(nsKey(WORKFLOW, workflowId));
			for(Task task : wf.getTasks()) {
				removeTask(task.getTaskId());
			}
		}catch(Exception e) {
			throw new ApplicationException(Code.BACKEND_ERROR, "Error removing workflow: " + workflowId, e);
		}
	}

	@Override
	public void removeFromPendingWorkflow(String workflowType, String workflowId) {
		recordRedisDaoRequests("removePendingWorkflow");
		dynoClient.srem(nsKey(PENDING_WORKFLOWS, workflowType), workflowId);
	}

	@Override
	public Workflow getWorkflow(String workflowId) {
		return getWorkflow(workflowId, true);
	}

	@Override
	public Workflow getWorkflow(String workflowId, boolean includeTasks) {
		String json = dynoClient.get(nsKey(WORKFLOW, workflowId));
		Workflow workflow;

		if(json != null) {
			workflow = readValue(json, Workflow.class);
			recordRedisDaoRequests("getWorkflow", "n/a", workflow.getWorkflowType());
			recordRedisDaoPayloadSize("getWorkflow", json.length(),"n/a", workflow.getWorkflowType());
			if (includeTasks) {
				List<Task> tasks = getTasksForWorkflow(workflowId);
				tasks.sort(Comparator.comparingLong(Task::getScheduledTime).thenComparingInt(Task::getSeq));
				workflow.setTasks(tasks);
			}
		}
		else {
			// record dao request metric here, since request is still made to the db even if non-existent key
			recordRedisDaoRequests("getWorkflow");

			// try from the archive
			// Expected to include tasks.
			json = indexDAO.get(workflowId, RAW_JSON_FIELD);
			if (json == null) {
				throw new ApplicationException(Code.NOT_FOUND, "No such workflow found by id: " + workflowId);
			}
			workflow = readValue(json, Workflow.class);
		}

		if (!includeTasks){
			workflow.getTasks().clear();
		}
		return workflow;
	}

	@Override
	public List<String> getRunningWorkflowIds(String workflowName) {
		Preconditions.checkNotNull(workflowName, "workflowName cannot be null");
		List<String> workflowIds;
		recordRedisDaoRequests("getRunningWorkflowsByName");
		Set<String> pendingWorkflows = dynoClient.smembers(nsKey(PENDING_WORKFLOWS, workflowName));
		workflowIds = new LinkedList<>(pendingWorkflows);
		return workflowIds;
	}

	@Override
	public List<Workflow> getPendingWorkflowsByType(String workflowName) {
		Preconditions.checkNotNull(workflowName, "workflowName cannot be null");
		List<Workflow> workflows = new LinkedList<>();
		List<String> wfIds = getRunningWorkflowIds(workflowName);
		for(String wfId : wfIds) {
			workflows.add(getWorkflow(wfId));
		}
		return workflows;
	}

	@Override
	public List<Workflow> getWorkflowsByType(String workflowName, Long startTime, Long endTime) {
		Preconditions.checkNotNull(workflowName, "workflowName cannot be null");
		Preconditions.checkNotNull(startTime, "startTime cannot be null");
		Preconditions.checkNotNull(endTime, "endTime cannot be null");

		List<Workflow> workflows = new LinkedList<>();

		// Get all date strings between start and end
		List<String> dateStrs = dateStrBetweenDates(startTime, endTime);
		dateStrs.forEach(dateStr -> {
			String key = nsKey(WORKFLOW_DEF_TO_WORKFLOWS, workflowName, dateStr);
			dynoClient.smembers(key).forEach(workflowId -> {
				try {
					Workflow workflow = getWorkflow(workflowId);
					if (workflow.getCreateTime() >= startTime && workflow.getCreateTime() <= endTime) {
						workflows.add(workflow);
					}
				}catch(Exception e) {
					logger.error("Failed to get workflow: {}", workflowId, e);
				}
			});
		});


		return workflows;
	}

	@Override
	public List<Workflow> getWorkflowsByCorrelationId(String correlationId, boolean includeTasks) {
		Preconditions.checkNotNull(correlationId, "correlationId cannot be null");
		List<Workflow> workflows = new LinkedList<>();
		SearchResult<String> result = indexDAO.searchWorkflows("correlationId='" + correlationId + "'", "*", 0, 10000, null);
		List<String> workflowIds = result.getResults();
		for (String wfId : workflowIds) {
			try {
				workflows.add(getWorkflow(wfId, includeTasks));
			} catch (ApplicationException applicationException) {
				//This might happen when the workflow archival failed and the workflow was removed from dynomite
				logger.error("Error getting the workflowId: {}  for correlationId: {} from Dynomite/Archival", wfId, correlationId, applicationException);
			}
		}
		return workflows;
	}

	/**
	 * Inserts a new workflow/ updates an existing workflow in the datastore.
	 * Additionally, if a workflow is in terminal state, it is removed from the set of pending workflows.
	 *
	 * @param workflow the workflow instance
	 * @param update flag to identify if update or create operation
	 * @return the workflowId
	 */
	private String insertOrUpdateWorkflow(Workflow workflow, boolean update) {
		Preconditions.checkNotNull(workflow, "workflow object cannot be null");

		if (workflow.getStatus().isTerminal()) {
			workflow.setEndTime(System.currentTimeMillis());
		}
		List<Task> tasks = workflow.getTasks();
		workflow.setTasks(new LinkedList<>());

		String payload = toJson(workflow);
		// Store the workflow object
		dynoClient.set(nsKey(WORKFLOW, workflow.getWorkflowId()), payload);
		recordRedisDaoRequests("storeWorkflow", "n/a", workflow.getWorkflowType());
		recordRedisDaoPayloadSize("storeWorkflow", payload.length(), "n/a", workflow.getWorkflowType());
		if (!update) {
			// Add to list of workflows for a workflowdef
			String key = nsKey(WORKFLOW_DEF_TO_WORKFLOWS, workflow.getWorkflowType(), dateStr(workflow.getCreateTime()));
			dynoClient.sadd(key, workflow.getWorkflowId());
			if (workflow.getCorrelationId() != null) {
				// Add to list of workflows for a correlationId
				dynoClient.sadd(nsKey(CORR_ID_TO_WORKFLOWS, workflow.getCorrelationId()), workflow.getWorkflowId());
			}
		}
		// Add or remove from the pending workflows
		if (workflow.getStatus().isTerminal()) {
			dynoClient.srem(nsKey(PENDING_WORKFLOWS, workflow.getWorkflowType()), workflow.getWorkflowId());
		} else {
			dynoClient.sadd(nsKey(PENDING_WORKFLOWS, workflow.getWorkflowType()), workflow.getWorkflowId());
		}

		workflow.setTasks(tasks);
		indexDAO.indexWorkflow(workflow);

		return workflow.getWorkflowId();

	}

	/**
	 * Stores the correlation of a task to the workflow instance in the datastore
     *
	 * @param taskId the taskId to be correlated
	 * @param workflowInstanceId the workflowId to which the tasks belongs to
	 */
	@VisibleForTesting
    void correlateTaskToWorkflowInDS(String taskId, String workflowInstanceId) {
        String workflowToTaskKey = nsKey(WORKFLOW_TO_TASKS, workflowInstanceId);
        dynoClient.sadd(workflowToTaskKey, taskId);
        logger.debug("Task mapped in WORKFLOW_TO_TASKS with workflowToTaskKey: {}, workflowId: {}, taskId: {}",
                workflowToTaskKey, workflowInstanceId, taskId);
    }

	private static String dateStr(Long timeInMs) {
		Date date = new Date(timeInMs);
		return dateStr(date);
	}

	private static String dateStr(Date date) {
		SimpleDateFormat format = new SimpleDateFormat("yyyyMMdd");
		return format.format(date);
	}

	private static List<String> dateStrBetweenDates(Long startdatems, Long enddatems) {
		List<String> dates = new ArrayList<String>();
		Calendar calendar = new GregorianCalendar();
		Date startdate = new Date(startdatems);
		Date enddate = new Date(enddatems);
		calendar.setTime(startdate);
		while (calendar.getTime().before(enddate) || calendar.getTime().equals(enddate)) {
			Date result = calendar.getTime();
			dates.add(dateStr(result));
			calendar.add(Calendar.DATE, 1);
		}
		return dates;
	}

	public long getPendingWorkflowCount(String workflowName) {
		String key = nsKey(PENDING_WORKFLOWS, workflowName);
		recordRedisDaoRequests("getPendingWorkflowCount");
		return dynoClient.scard(key);
	}

	@Override
	public long getInProgressTaskCount(String taskDefName) {
		String inProgressKey = nsKey(TASKS_IN_PROGRESS_STATUS, taskDefName);
		recordRedisDaoRequests("getInProgressTaskCount");
		return dynoClient.scard(inProgressKey);
	}

	@Override
	public boolean addEventExecution(EventExecution eventExecution) {
		try {
			String key = nsKey(EVENT_EXECUTION, eventExecution.getName(), eventExecution.getEvent(), eventExecution.getMessageId());
			String json = objectMapper.writeValueAsString(eventExecution);
			recordRedisDaoEventRequests("addEventExecution", eventExecution.getEvent());
			recordRedisDaoPayloadSize("addEventExecution", json.length(), eventExecution.getEvent(), "n/a");
			if(dynoClient.hsetnx(key, eventExecution.getId(), json) == 1L) {
				indexDAO.addEventExecution(eventExecution);
				return true;
			}
			return false;

		} catch (Exception e) {
			throw new ApplicationException(Code.BACKEND_ERROR, "Unable to add event execution for " + eventExecution.getId(), e);
		}
	}

	@Override
	public void updateEventExecution(EventExecution eventExecution) {
		try {

			String key = nsKey(EVENT_EXECUTION, eventExecution.getName(), eventExecution.getEvent(), eventExecution.getMessageId());
			String json = objectMapper.writeValueAsString(eventExecution);
			logger.info("updating event execution {}", key);
			dynoClient.hset(key, eventExecution.getId(), json);
			recordRedisDaoEventRequests("updateEventExecution", eventExecution.getEvent());
			recordRedisDaoPayloadSize("updateEventExecution", json.length(),eventExecution.getEvent(), "n/a");
			indexDAO.addEventExecution(eventExecution);

		} catch (Exception e) {
			throw new ApplicationException(Code.BACKEND_ERROR, "Unable to update event execution for " + eventExecution.getId(), e);
		}
	}

	@Override
	public void removeEventExecution(EventExecution eventExecution) {
		try {
			String key = nsKey(EVENT_EXECUTION, eventExecution.getName(), eventExecution.getEvent(), eventExecution.getMessageId());
			logger.info("removing event execution {}", key);
			dynoClient.hdel(key, eventExecution.getId());
			recordRedisDaoEventRequests("removeEventExecution", eventExecution.getEvent());
		} catch	(Exception e) {
			throw new ApplicationException(Code.BACKEND_ERROR, "Unable to remove event execution for " + eventExecution.getId(), e);
		}
	}

	@Override
	public List<EventExecution> getEventExecutions(String eventHandlerName, String eventName, String messageId, int max) {
		try {
			String key = nsKey(EVENT_EXECUTION, eventHandlerName, eventName, messageId);
			logger.info("getting event execution {}", key);
			List<EventExecution> executions = new LinkedList<>();
			for(int i = 0; i < max; i++) {
				String field = messageId + "_" + i;
				String value = dynoClient.hget(key, field);
				if(value == null) {
					break;
				}
				recordRedisDaoEventRequests("getEventExecution", eventHandlerName);
				recordRedisDaoPayloadSize("getEventExecution", value.length(),eventHandlerName, "n/a");
				EventExecution eventExecution = objectMapper.readValue(value, EventExecution.class);
				executions.add(eventExecution);
			}
			return executions;

		} catch (Exception e) {
			throw new ApplicationException(Code.BACKEND_ERROR, "Unable to get event executions for " + eventHandlerName, e);
		}
	}

	@Override
	public void addMessage(String queue, Message msg) {
		indexDAO.addMessage(queue, msg);
	}

	@Override
	public void updateLastPoll(String taskDefName, String domain, String workerId) {
		Preconditions.checkNotNull(taskDefName, "taskDefName name cannot be null");
		PollData pollData = new PollData(taskDefName, domain, workerId, System.currentTimeMillis());

		String key = nsKey(POLL_DATA, pollData.getQueueName());
		String field = (domain == null)?"DEFAULT":domain;

		String payload = toJson(pollData);
		recordRedisDaoRequests("updatePollData");
		recordRedisDaoPayloadSize("updatePollData", payload.length(),"n/a","n/a");
		dynoClient.hset(key, field, payload);
	}

	@Override
	public PollData getPollData(String taskDefName, String domain) {
		Preconditions.checkNotNull(taskDefName, "taskDefName name cannot be null");

		String key = nsKey(POLL_DATA, taskDefName);
		String field = (domain == null)?"DEFAULT":domain;

		String pollDataJsonString = dynoClient.hget(key, field);
		recordRedisDaoRequests("getPollData");
		recordRedisDaoPayloadSize("getPollData", StringUtils.length(pollDataJsonString), "n/a", "n/a");

		PollData pollData = null;
		if (pollDataJsonString != null) {
			pollData = readValue(pollDataJsonString, PollData.class);
		}
		return pollData;
	}

	@Override
	public List<PollData> getPollData(String taskDefName) {
		Preconditions.checkNotNull(taskDefName, "taskDefName name cannot be null");

		String key = nsKey(POLL_DATA, taskDefName);

		Map<String, String> pMapdata = dynoClient.hgetAll(key);
		List<PollData> pollData = new ArrayList<PollData>();
		if(pMapdata != null){
			pMapdata.values().forEach(pollDataJsonString -> {
				pollData.add(readValue(pollDataJsonString, PollData.class));
				recordRedisDaoRequests("getPollData");
				recordRedisDaoPayloadSize("getPollData", pollDataJsonString.length(), "n/a", "n/a");
			});
		}
		return pollData;
	}

    /**
     *
     * @param task
     * @throws ApplicationException
     */
	private void validate(Task task) {
	    try {
            Preconditions.checkNotNull(task, "task object cannot be null");
            Preconditions.checkNotNull(task.getTaskId(), "Task id cannot be null");
            Preconditions.checkNotNull(task.getWorkflowInstanceId(), "Workflow instance id cannot be null");
            Preconditions.checkNotNull(task.getReferenceTaskName(), "Task reference name cannot be null");
        } catch (NullPointerException npe){
	        throw new ApplicationException(Code.INVALID_INPUT, npe.getMessage(), npe);
        }
    }
}<|MERGE_RESOLUTION|>--- conflicted
+++ resolved
@@ -1,4 +1,4 @@
-/*
+/**
  * Copyright 2016 Netflix, Inc.
  *
  * Licensed under the Apache License, Version 2.0 (the "License");
@@ -36,7 +36,6 @@
 import com.netflix.conductor.dao.IndexDAO;
 import com.netflix.conductor.dyno.DynoProxy;
 import com.netflix.conductor.metrics.Monitors;
-import org.apache.commons.io.FileUtils;
 import org.apache.commons.lang3.StringUtils;
 import org.slf4j.Logger;
 import org.slf4j.LoggerFactory;
@@ -84,25 +83,11 @@
 
 	private IndexDAO indexDAO;
 
-<<<<<<< HEAD
-	private long taskPayloadThreshold;
-
-	private long workflowInputPayloadThreshold;
-=======
-	private MetadataDAO metadataDA0;
->>>>>>> 8281b452
-
 	@Inject
 	public RedisExecutionDAO(DynoProxy dynoClient, ObjectMapper objectMapper,
 							 IndexDAO indexDAO, Configuration config) {
 		super(dynoClient, objectMapper, config);
 		this.indexDAO = indexDAO;
-<<<<<<< HEAD
-		this.taskPayloadThreshold = config.getLongProperty(WORKFLOW_DYNOMITE_TASK_PAYLOAD_THRESHOLD,5 * FileUtils.ONE_MB);
-		this.workflowInputPayloadThreshold = config.getLongProperty(WORKFLOW_DYNOMITE_WORKFLOW_INPUT_THRESHOLD,5 * FileUtils.ONE_MB);
-=======
-		this.metadataDA0 = metadataDA0;
->>>>>>> 8281b452
 	}
 
 	@Override
@@ -146,11 +131,7 @@
 	@Override
 	public List<Task> createTasks(List<Task> tasks) {
 
-<<<<<<< HEAD
 		List<Task> tasksCreated = new LinkedList<>();
-=======
-		List<Task> created = new LinkedList<>();
->>>>>>> 8281b452
 
 		for (Task task : tasks) {
 		    validate(task);
@@ -221,18 +202,7 @@
 		recordRedisDaoPayloadSize("updateTask", payload.length(), taskDefinition
 				.map(TaskDef::getName)
 				.orElse("n/a"), task.getWorkflowType());
-<<<<<<< HEAD
-		//The payload is verified and
-		if(payload.length() > taskPayloadThreshold) {
-			task.setReasonForIncompletion(String.format("Payload of the task: %s larger than the permissible %s bytes",
-					FileUtils.byteCountToDisplaySize(payload.length()), FileUtils.byteCountToDisplaySize(taskPayloadThreshold)));
-			task.setOutputData(null);
-			task.setOutputMessage(null);
-			task.setStatus(Status.FAILED_WITH_TERMINAL_ERROR);
-			payload = toJson(task);
-		}
-=======
->>>>>>> 8281b452
+
 		recordRedisDaoRequests("updateTask", task.getTaskType(), task.getWorkflowType());
 		dynoClient.set(nsKey(TASK, task.getTaskId()), payload);
 		logger.debug("Workflow task payload saved to TASK with taskKey: {}, workflowId: {}, taskId: {}, taskType: {} during updateTask",
@@ -274,7 +244,7 @@
 		int rateLimitFrequencyInSeconds = task.getRateLimitFrequencyInSeconds();
 		if (rateLimitPerFrequency <= 0 || rateLimitFrequencyInSeconds <=0) {
 			logger.debug("Rate limit not applied to the Task: {}  either rateLimitPerFrequency: {} or rateLimitFrequencyInSeconds: {} is 0 or less",
-			task, rateLimitPerFrequency, rateLimitFrequencyInSeconds);
+					task, rateLimitPerFrequency, rateLimitFrequencyInSeconds);
 			return false;
 		} else {
 			logger.debug("Evaluating rate limiting for Task: {} with rateLimitPerFrequency: {} and rateLimitFrequencyInSeconds: {}",
@@ -287,7 +257,6 @@
 					dynoClient.zcount(key,
 							currentTimeEpochMinusRateLimitBucket,
 							currentTimeEpochMillis));
-
 			if (currentBucketCount < rateLimitPerFrequency) {
 				dynoClient.zadd(key, currentTimeEpochMillis, String.valueOf(currentTimeEpochMillis));
 				dynoClient.expire(key, rateLimitFrequencyInSeconds);
@@ -303,6 +272,7 @@
 		}
 	}
 
+
 	@Override
 	public boolean exceedsInProgressLimit(Task task) {
 		Optional<TaskDef> taskDefinition = task.getTaskDefinition();
@@ -334,7 +304,7 @@
 			String inProgressKey = nsKey(TASKS_IN_PROGRESS_STATUS, task.getTaskDefName());
 			//Cleanup any items that are still present in the rate limit bucket but not in progress anymore!
 			ids.stream().filter(id -> !dynoClient.sismember(inProgressKey, id)).forEach(id2 -> dynoClient.zrem(rateLimitKey, id2));
-			Monitors.recordTaskConcurrentExecutionLimited(task.getTaskDefName(), limit);
+			Monitors.recordTaskRateLimited(task.getTaskDefName(), limit);
 		}
 		return rateLimited;
 	}
@@ -439,10 +409,10 @@
 			recordRedisDaoRequests("removeWorkflow");
 
 			// Remove from lists
-			String key = nsKey(WORKFLOW_DEF_TO_WORKFLOWS, wf.getWorkflowType(), dateStr(wf.getCreateTime()));
+			String key = nsKey(WORKFLOW_DEF_TO_WORKFLOWS, wf.getWorkflowName(), dateStr(wf.getCreateTime()));
 			dynoClient.srem(key, workflowId);
 			dynoClient.srem(nsKey(CORR_ID_TO_WORKFLOWS, wf.getCorrelationId()), workflowId);
-			dynoClient.srem(nsKey(PENDING_WORKFLOWS, wf.getWorkflowType()), workflowId);
+			dynoClient.srem(nsKey(PENDING_WORKFLOWS, wf.getWorkflowName()), workflowId);
 
 			// Remove the object
 			dynoClient.del(nsKey(WORKFLOW, workflowId));
@@ -472,8 +442,8 @@
 
 		if(json != null) {
 			workflow = readValue(json, Workflow.class);
-			recordRedisDaoRequests("getWorkflow", "n/a", workflow.getWorkflowType());
-			recordRedisDaoPayloadSize("getWorkflow", json.length(),"n/a", workflow.getWorkflowType());
+			recordRedisDaoRequests("getWorkflow", "n/a", workflow.getWorkflowName());
+			recordRedisDaoPayloadSize("getWorkflow", json.length(),"n/a", workflow.getWorkflowName());
 			if (includeTasks) {
 				List<Task> tasks = getTasksForWorkflow(workflowId);
 				tasks.sort(Comparator.comparingLong(Task::getScheduledTime).thenComparingInt(Task::getSeq));
@@ -585,11 +555,11 @@
 		String payload = toJson(workflow);
 		// Store the workflow object
 		dynoClient.set(nsKey(WORKFLOW, workflow.getWorkflowId()), payload);
-		recordRedisDaoRequests("storeWorkflow", "n/a", workflow.getWorkflowType());
-		recordRedisDaoPayloadSize("storeWorkflow", payload.length(), "n/a", workflow.getWorkflowType());
+		recordRedisDaoRequests("storeWorkflow", "n/a", workflow.getWorkflowName());
+		recordRedisDaoPayloadSize("storeWorkflow", payload.length(), "n/a", workflow.getWorkflowName());
 		if (!update) {
 			// Add to list of workflows for a workflowdef
-			String key = nsKey(WORKFLOW_DEF_TO_WORKFLOWS, workflow.getWorkflowType(), dateStr(workflow.getCreateTime()));
+			String key = nsKey(WORKFLOW_DEF_TO_WORKFLOWS, workflow.getWorkflowName(), dateStr(workflow.getCreateTime()));
 			dynoClient.sadd(key, workflow.getWorkflowId());
 			if (workflow.getCorrelationId() != null) {
 				// Add to list of workflows for a correlationId
@@ -598,9 +568,9 @@
 		}
 		// Add or remove from the pending workflows
 		if (workflow.getStatus().isTerminal()) {
-			dynoClient.srem(nsKey(PENDING_WORKFLOWS, workflow.getWorkflowType()), workflow.getWorkflowId());
+			dynoClient.srem(nsKey(PENDING_WORKFLOWS, workflow.getWorkflowName()), workflow.getWorkflowId());
 		} else {
-			dynoClient.sadd(nsKey(PENDING_WORKFLOWS, workflow.getWorkflowType()), workflow.getWorkflowId());
+			dynoClient.sadd(nsKey(PENDING_WORKFLOWS, workflow.getWorkflowName()), workflow.getWorkflowId());
 		}
 
 		workflow.setTasks(tasks);
