--- conflicted
+++ resolved
@@ -20,14 +20,6 @@
 
 import com.netflix.conductor.common.metadata.workflow.WorkflowTask;
 
-<<<<<<< HEAD
-/**
- * 
- * 
- *
- */
-=======
->>>>>>> 619b492e
 public class Task {
 	
 	public enum Status {
