--- conflicted
+++ resolved
@@ -20,28 +20,13 @@
     implementation project(':conductor-rest')
     implementation project(':conductor-grpc-server')
 
-<<<<<<< HEAD
-    //Event Systems
-    implementation project(':conductor-amqp')
-    implementation project(':conductor-nats')
-    implementation project(':conductor-nats-streaming')
-    implementation project(':conductor-awssqs-event-queue')
-    implementation project(':conductor-kafka-event-queue')
-
-=======
->>>>>>> 97d6295d
     //External Payload Storage
     implementation project(':conductor-awss3-storage')
 
     //Persistence
     implementation project(':conductor-oracle-persistence')
 
-<<<<<<< HEAD
-    //Indexing (note: Elasticsearch 6 is deprecated)
-    implementation project(':conductor-os-persistence')
-=======
     //Indexing
->>>>>>> 97d6295d
     implementation project(':conductor-es7-persistence')
 
     //System Tasks
