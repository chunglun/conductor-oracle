--- conflicted
+++ resolved
@@ -895,13 +895,8 @@
             to.setSink( from.getSink() );
         }
         to.setOptional( from.isOptional() );
-<<<<<<< HEAD
         if (from.getTaskDefinition() != null) {
             to.setTaskDefinition( toProto( from.getTaskDefinition() ) );
-=======
-        if (from.isRateLimited() != null) {
-            to.setRateLimited( from.isRateLimited() );
->>>>>>> 3fe00978
         }
         return to.build();
     }
@@ -936,47 +931,8 @@
         to.setJoinOn( from.getJoinOnList().stream().collect(Collectors.toCollection(ArrayList::new)) );
         to.setSink( from.getSink() );
         to.setOptional( from.getOptional() );
-<<<<<<< HEAD
         if (from.hasTaskDefinition()) {
             to.setTaskDefinition( fromProto( from.getTaskDefinition() ) );
-=======
-        to.setRateLimited( from.getRateLimited() );
-        return to;
-    }
-
-    public WorkflowTaskPb.WorkflowTask.Type toProto(WorkflowTask.Type from) {
-        WorkflowTaskPb.WorkflowTask.Type to;
-        switch (from) {
-            case SIMPLE: to = WorkflowTaskPb.WorkflowTask.Type.SIMPLE; break;
-            case DYNAMIC: to = WorkflowTaskPb.WorkflowTask.Type.DYNAMIC; break;
-            case FORK_JOIN: to = WorkflowTaskPb.WorkflowTask.Type.FORK_JOIN; break;
-            case FORK_JOIN_DYNAMIC: to = WorkflowTaskPb.WorkflowTask.Type.FORK_JOIN_DYNAMIC; break;
-            case DECISION: to = WorkflowTaskPb.WorkflowTask.Type.DECISION; break;
-            case JOIN: to = WorkflowTaskPb.WorkflowTask.Type.JOIN; break;
-            case SUB_WORKFLOW: to = WorkflowTaskPb.WorkflowTask.Type.SUB_WORKFLOW; break;
-            case EVENT: to = WorkflowTaskPb.WorkflowTask.Type.EVENT; break;
-            case WAIT: to = WorkflowTaskPb.WorkflowTask.Type.WAIT; break;
-            case USER_DEFINED: to = WorkflowTaskPb.WorkflowTask.Type.USER_DEFINED; break;
-            default: throw new IllegalArgumentException("Unexpected enum constant: " + from);
-        }
-        return to;
-    }
-
-    public WorkflowTask.Type fromProto(WorkflowTaskPb.WorkflowTask.Type from) {
-        WorkflowTask.Type to;
-        switch (from) {
-            case SIMPLE: to = WorkflowTask.Type.SIMPLE; break;
-            case DYNAMIC: to = WorkflowTask.Type.DYNAMIC; break;
-            case FORK_JOIN: to = WorkflowTask.Type.FORK_JOIN; break;
-            case FORK_JOIN_DYNAMIC: to = WorkflowTask.Type.FORK_JOIN_DYNAMIC; break;
-            case DECISION: to = WorkflowTask.Type.DECISION; break;
-            case JOIN: to = WorkflowTask.Type.JOIN; break;
-            case SUB_WORKFLOW: to = WorkflowTask.Type.SUB_WORKFLOW; break;
-            case EVENT: to = WorkflowTask.Type.EVENT; break;
-            case WAIT: to = WorkflowTask.Type.WAIT; break;
-            case USER_DEFINED: to = WorkflowTask.Type.USER_DEFINED; break;
-            default: throw new IllegalArgumentException("Unexpected enum constant: " + from);
->>>>>>> 3fe00978
         }
         return to;
     }
