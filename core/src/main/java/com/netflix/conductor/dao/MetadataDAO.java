--- conflicted
+++ resolved
@@ -103,11 +103,7 @@
 	 * @param name Name of the workflow definition to be removed
 	 * @param version Version of the workflow definition to be removed
 	 */
-<<<<<<< HEAD
-	public void removeWorkflowDef(String name, Integer version);
-=======
-	void removeWorkflowDef(String name, int version);
->>>>>>> 0a0c8079
+	void removeWorkflowDef(String name, Integer version);
 
 	/**
 	 * 
@@ -124,17 +120,7 @@
 	List<WorkflowDef> getAll();
 
 	/**
-	 * 
-<<<<<<< HEAD
-=======
-	 * @return List of all the latest workflow definitions
-	 * 
-	 */
-	List<WorkflowDef> getAllLatest();
-
-	/**
-	 * 
->>>>>>> 0a0c8079
+	 *
 	 * @param name name of the workflow
 	 * @return List of all the workflow definitions
 	 * 
