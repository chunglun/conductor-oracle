/*
 * Copyright 2018 Netflix, Inc.
 * <p>
 * Licensed under the Apache License, Version 2.0 (the "License");
 * you may not use this file except in compliance with the License.
 * You may obtain a copy of the License at
 * <p>
 * http://www.apache.org/licenses/LICENSE-2.0
 * <p>
 * Unless required by applicable law or agreed to in writing, software
 * distributed under the License is distributed on an "AS IS" BASIS,
 * WITHOUT WARRANTIES OR CONDITIONS OF ANY KIND, either express or implied.
 * See the License for the specific language governing permissions and
 * limitations under the License.
 */
package com.netflix.conductor.service;

<<<<<<< HEAD
import java.util.List;

public interface WorkflowBulkService {
   void pauseWorkflow(List<String> workflowIds);

   void resumeWorkflow(List<String> workflowIds);

   void restart(List<String> workflowIds, boolean useLatestDefinitions);

   void retry(List<String> workflowIds);

   void terminate(List<String> workflowIds, String reason);
=======
import com.google.inject.Singleton;
import com.netflix.conductor.annotations.Trace;
import com.netflix.conductor.core.execution.WorkflowExecutor;
import com.netflix.conductor.service.common.BulkResponse;
import com.netflix.conductor.service.utils.ServiceUtils;
import org.slf4j.Logger;
import org.slf4j.LoggerFactory;

import javax.inject.Inject;
import java.util.List;

@Singleton
@Trace
public class WorkflowBulkService {
    private static final int MAX_REQUEST_ITEMS = 1000;
    private final WorkflowExecutor workflowExecutor;

    private static final Logger LOGGER = LoggerFactory.getLogger(WorkflowBulkService.class);

    @Inject
    public WorkflowBulkService(WorkflowExecutor workflowExecutor) {
        this.workflowExecutor = workflowExecutor;
    }

    /**
     * Pause the list of workflows.
     * @param workflowIds - list of workflow Ids  to perform pause operation on
     * @return bulk response object containing a list of succeeded workflows and a list of failed ones with errors
     */
    public BulkResponse pauseWorkflow(List<String> workflowIds) {
        ServiceUtils.checkNotNullOrEmpty(workflowIds, "WorkflowIds list cannot be null.");
        ServiceUtils.checkArgument(workflowIds.size() < MAX_REQUEST_ITEMS, String.format("Cannot process more than %s workflows. Please use multiple requests", MAX_REQUEST_ITEMS));
        for (String workflowId : workflowIds) {
            workflowExecutor.pauseWorkflow(workflowId);
        }

        BulkResponse bulkResponse = new BulkResponse();
        for (String workflowId : workflowIds) {
            try {
                workflowExecutor.pauseWorkflow(workflowId);
                bulkResponse.appendSuccessResponse(workflowId);
            } catch (Exception e) {
                LOGGER.error("bulk pauseWorkflow exception, workflowId {}, message: {} ",workflowId, e.getMessage(), e);
                bulkResponse.appendFailedResponse(workflowId, e.getMessage());
            }
        }

        return bulkResponse;
    }

    /**
     * Resume the list of workflows.
     * @param workflowIds - list of workflow Ids  to perform resume operation on
     * @return bulk response object containing a list of succeeded workflows and a list of failed ones with errors
     */
    public BulkResponse resumeWorkflow(List<String> workflowIds) {
        ServiceUtils.checkNotNullOrEmpty(workflowIds, "WorkflowIds list cannot be null.");
        ServiceUtils.checkArgument(workflowIds.size() < MAX_REQUEST_ITEMS, String.format("Cannot process more than %s workflows. Please use multiple requests", MAX_REQUEST_ITEMS));

        BulkResponse bulkResponse = new BulkResponse();
        for (String workflowId : workflowIds) {
            try {
                workflowExecutor.resumeWorkflow(workflowId);
                bulkResponse.appendSuccessResponse(workflowId);
            } catch (Exception e) {
                LOGGER.error("bulk resumeWorkflow exception, workflowId {}, message: {} ",workflowId, e.getMessage(), e);
                bulkResponse.appendFailedResponse(workflowId, e.getMessage());
            }
        }
        return bulkResponse;
    }

    /**
     * Restart the list of workflows.
     *
     * @param workflowIds          - list of workflow Ids  to perform restart operation on
     * @param useLatestDefinitions if true, use latest workflow and task definitions upon restart
     * @return bulk response object containing a list of succeeded workflows and a list of failed ones with errors
     */
    public BulkResponse restart(List<String> workflowIds, boolean useLatestDefinitions) {
        ServiceUtils.checkNotNullOrEmpty(workflowIds, "WorkflowIds list cannot be null.");
        ServiceUtils.checkArgument(workflowIds.size() < MAX_REQUEST_ITEMS, String.format("Cannot process more than %s workflows. Please use multiple requests", MAX_REQUEST_ITEMS));
        BulkResponse bulkResponse = new BulkResponse();
        for (String workflowId : workflowIds) {
            try {
                workflowExecutor.rewind(workflowId, useLatestDefinitions);
                bulkResponse.appendSuccessResponse(workflowId);
            } catch (Exception e) {
                LOGGER.error("bulk restart exception, workflowId {}, message: {} ",workflowId, e.getMessage(), e);
                bulkResponse.appendFailedResponse(workflowId, e.getMessage());
            }
        }
        return bulkResponse;
    }

    /**
     * Retry the last failed task for each workflow from the list.
     * @param workflowIds - list of workflow Ids  to perform retry operation on
     * @return bulk response object containing a list of succeeded workflows and a list of failed ones with errors
     */
    public BulkResponse retry(List<String> workflowIds) {
        ServiceUtils.checkNotNullOrEmpty(workflowIds, "WorkflowIds list cannot be null.");
        ServiceUtils.checkArgument(workflowIds.size() < MAX_REQUEST_ITEMS, String.format("Cannot process more than %s workflows. Please use multiple requests", MAX_REQUEST_ITEMS));
        BulkResponse bulkResponse = new BulkResponse();
        for (String workflowId : workflowIds) {
            try {
                workflowExecutor.retry(workflowId);
                bulkResponse.appendSuccessResponse(workflowId);
            } catch (Exception e) {
                LOGGER.error("bulk retry exception, workflowId {}, message: {} ",workflowId, e.getMessage(), e);
                bulkResponse.appendFailedResponse(workflowId, e.getMessage());
            }
        }
        return bulkResponse;
    }

    /**
     * Terminate workflows execution.
     * @param workflowIds - list of workflow Ids  to perform terminate operation on
     * @param reason - description to be specified for the terminated workflow for future references.
     * @return bulk response object containing a list of succeeded workflows and a list of failed ones with errors
     */
    public BulkResponse terminate(List<String> workflowIds, String reason) {
        ServiceUtils.checkNotNullOrEmpty(workflowIds, "workflowIds list cannot be null.");
        ServiceUtils.checkArgument(workflowIds.size() < MAX_REQUEST_ITEMS, String.format("Cannot process more than %s workflows. Please use multiple requests", MAX_REQUEST_ITEMS));
        BulkResponse bulkResponse = new BulkResponse();
        for (String workflowId : workflowIds) {
            try {
                workflowExecutor.terminateWorkflow(workflowId, reason);
                bulkResponse.appendSuccessResponse(workflowId);
            } catch (Exception e) {
                LOGGER.error("bulk terminate exception, workflowId {}, message: {} ",workflowId, e.getMessage(), e);
                bulkResponse.appendFailedResponse(workflowId, e.getMessage());
            }
        }
        return bulkResponse;
    }
>>>>>>> e99fdc08
}<|MERGE_RESOLUTION|>--- conflicted
+++ resolved
@@ -15,156 +15,19 @@
  */
 package com.netflix.conductor.service;
 
-<<<<<<< HEAD
+import com.netflix.conductor.service.common.BulkResponse;
+
 import java.util.List;
 
 public interface WorkflowBulkService {
-   void pauseWorkflow(List<String> workflowIds);
 
-   void resumeWorkflow(List<String> workflowIds);
+   BulkResponse pauseWorkflow(List<String> workflowIds);
 
-   void restart(List<String> workflowIds, boolean useLatestDefinitions);
+   BulkResponse resumeWorkflow(List<String> workflowIds);
 
-   void retry(List<String> workflowIds);
+   BulkResponse restart(List<String> workflowIds, boolean useLatestDefinitions);
 
-   void terminate(List<String> workflowIds, String reason);
-=======
-import com.google.inject.Singleton;
-import com.netflix.conductor.annotations.Trace;
-import com.netflix.conductor.core.execution.WorkflowExecutor;
-import com.netflix.conductor.service.common.BulkResponse;
-import com.netflix.conductor.service.utils.ServiceUtils;
-import org.slf4j.Logger;
-import org.slf4j.LoggerFactory;
+   BulkResponse retry(List<String> workflowIds);
 
-import javax.inject.Inject;
-import java.util.List;
-
-@Singleton
-@Trace
-public class WorkflowBulkService {
-    private static final int MAX_REQUEST_ITEMS = 1000;
-    private final WorkflowExecutor workflowExecutor;
-
-    private static final Logger LOGGER = LoggerFactory.getLogger(WorkflowBulkService.class);
-
-    @Inject
-    public WorkflowBulkService(WorkflowExecutor workflowExecutor) {
-        this.workflowExecutor = workflowExecutor;
-    }
-
-    /**
-     * Pause the list of workflows.
-     * @param workflowIds - list of workflow Ids  to perform pause operation on
-     * @return bulk response object containing a list of succeeded workflows and a list of failed ones with errors
-     */
-    public BulkResponse pauseWorkflow(List<String> workflowIds) {
-        ServiceUtils.checkNotNullOrEmpty(workflowIds, "WorkflowIds list cannot be null.");
-        ServiceUtils.checkArgument(workflowIds.size() < MAX_REQUEST_ITEMS, String.format("Cannot process more than %s workflows. Please use multiple requests", MAX_REQUEST_ITEMS));
-        for (String workflowId : workflowIds) {
-            workflowExecutor.pauseWorkflow(workflowId);
-        }
-
-        BulkResponse bulkResponse = new BulkResponse();
-        for (String workflowId : workflowIds) {
-            try {
-                workflowExecutor.pauseWorkflow(workflowId);
-                bulkResponse.appendSuccessResponse(workflowId);
-            } catch (Exception e) {
-                LOGGER.error("bulk pauseWorkflow exception, workflowId {}, message: {} ",workflowId, e.getMessage(), e);
-                bulkResponse.appendFailedResponse(workflowId, e.getMessage());
-            }
-        }
-
-        return bulkResponse;
-    }
-
-    /**
-     * Resume the list of workflows.
-     * @param workflowIds - list of workflow Ids  to perform resume operation on
-     * @return bulk response object containing a list of succeeded workflows and a list of failed ones with errors
-     */
-    public BulkResponse resumeWorkflow(List<String> workflowIds) {
-        ServiceUtils.checkNotNullOrEmpty(workflowIds, "WorkflowIds list cannot be null.");
-        ServiceUtils.checkArgument(workflowIds.size() < MAX_REQUEST_ITEMS, String.format("Cannot process more than %s workflows. Please use multiple requests", MAX_REQUEST_ITEMS));
-
-        BulkResponse bulkResponse = new BulkResponse();
-        for (String workflowId : workflowIds) {
-            try {
-                workflowExecutor.resumeWorkflow(workflowId);
-                bulkResponse.appendSuccessResponse(workflowId);
-            } catch (Exception e) {
-                LOGGER.error("bulk resumeWorkflow exception, workflowId {}, message: {} ",workflowId, e.getMessage(), e);
-                bulkResponse.appendFailedResponse(workflowId, e.getMessage());
-            }
-        }
-        return bulkResponse;
-    }
-
-    /**
-     * Restart the list of workflows.
-     *
-     * @param workflowIds          - list of workflow Ids  to perform restart operation on
-     * @param useLatestDefinitions if true, use latest workflow and task definitions upon restart
-     * @return bulk response object containing a list of succeeded workflows and a list of failed ones with errors
-     */
-    public BulkResponse restart(List<String> workflowIds, boolean useLatestDefinitions) {
-        ServiceUtils.checkNotNullOrEmpty(workflowIds, "WorkflowIds list cannot be null.");
-        ServiceUtils.checkArgument(workflowIds.size() < MAX_REQUEST_ITEMS, String.format("Cannot process more than %s workflows. Please use multiple requests", MAX_REQUEST_ITEMS));
-        BulkResponse bulkResponse = new BulkResponse();
-        for (String workflowId : workflowIds) {
-            try {
-                workflowExecutor.rewind(workflowId, useLatestDefinitions);
-                bulkResponse.appendSuccessResponse(workflowId);
-            } catch (Exception e) {
-                LOGGER.error("bulk restart exception, workflowId {}, message: {} ",workflowId, e.getMessage(), e);
-                bulkResponse.appendFailedResponse(workflowId, e.getMessage());
-            }
-        }
-        return bulkResponse;
-    }
-
-    /**
-     * Retry the last failed task for each workflow from the list.
-     * @param workflowIds - list of workflow Ids  to perform retry operation on
-     * @return bulk response object containing a list of succeeded workflows and a list of failed ones with errors
-     */
-    public BulkResponse retry(List<String> workflowIds) {
-        ServiceUtils.checkNotNullOrEmpty(workflowIds, "WorkflowIds list cannot be null.");
-        ServiceUtils.checkArgument(workflowIds.size() < MAX_REQUEST_ITEMS, String.format("Cannot process more than %s workflows. Please use multiple requests", MAX_REQUEST_ITEMS));
-        BulkResponse bulkResponse = new BulkResponse();
-        for (String workflowId : workflowIds) {
-            try {
-                workflowExecutor.retry(workflowId);
-                bulkResponse.appendSuccessResponse(workflowId);
-            } catch (Exception e) {
-                LOGGER.error("bulk retry exception, workflowId {}, message: {} ",workflowId, e.getMessage(), e);
-                bulkResponse.appendFailedResponse(workflowId, e.getMessage());
-            }
-        }
-        return bulkResponse;
-    }
-
-    /**
-     * Terminate workflows execution.
-     * @param workflowIds - list of workflow Ids  to perform terminate operation on
-     * @param reason - description to be specified for the terminated workflow for future references.
-     * @return bulk response object containing a list of succeeded workflows and a list of failed ones with errors
-     */
-    public BulkResponse terminate(List<String> workflowIds, String reason) {
-        ServiceUtils.checkNotNullOrEmpty(workflowIds, "workflowIds list cannot be null.");
-        ServiceUtils.checkArgument(workflowIds.size() < MAX_REQUEST_ITEMS, String.format("Cannot process more than %s workflows. Please use multiple requests", MAX_REQUEST_ITEMS));
-        BulkResponse bulkResponse = new BulkResponse();
-        for (String workflowId : workflowIds) {
-            try {
-                workflowExecutor.terminateWorkflow(workflowId, reason);
-                bulkResponse.appendSuccessResponse(workflowId);
-            } catch (Exception e) {
-                LOGGER.error("bulk terminate exception, workflowId {}, message: {} ",workflowId, e.getMessage(), e);
-                bulkResponse.appendFailedResponse(workflowId, e.getMessage());
-            }
-        }
-        return bulkResponse;
-    }
->>>>>>> e99fdc08
+   BulkResponse terminate(List<String> workflowIds, String reason);
 }