--- conflicted
+++ resolved
@@ -91,36 +91,26 @@
 
     private static final int POLL_COUNT_ONE = 1;
 
-<<<<<<< HEAD
 	private MetadataMapperService metadataMapperService;
 
+    private static final int POLLING_TIMEOUT_IN_MS = 100;
 
 	@Inject
-	public ExecutionService(WorkflowExecutor wfProvider,
-							ExecutionDAO executionDAO,
-							QueueDAO queue,
-							MetadataDAO metadata,
-							MetadataMapperService metadataMapperService,
-							IndexDAO indexer,
-							Configuration config) {
-		this.executor = wfProvider;
-		this.executionDAO = executionDAO;
-		this.queue = queue;
-		this.metadata = metadata;
-		this.metadataMapperService = metadataMapperService;
-		this.indexer = indexer;
-=======
-    private static final int POLLING_TIMEOUT_IN_MS = 100;
-
-	@Inject
-	public ExecutionService(WorkflowExecutor wfProvider, ExecutionDAO executionDAO, QueueDAO queueDAO, MetadataDAO metadataDAO, IndexDAO indexDAO, Configuration config, ExternalPayloadStorage externalPayloadStorage) {
-		this.workflowExecutor = wfProvider;
+	public ExecutionService(WorkflowExecutor workflowExecutor,
+				ExecutionDAO executionDAO,
+				QueueDAO queueDAO,
+				MetadataDAO metadataDAO,
+				MetadataMapperService metadataMapperService,
+				IndexDAO indexDAO,
+				Configuration config,
+				ExternalPayloadStorage externalPayloadStorage) {
+		this.workflowExecutor = workflowExecutor;
 		this.executionDAO = executionDAO;
 		this.queueDAO = queueDAO;
 		this.metadataDAO = metadataDAO;
 		this.indexDAO = indexDAO;
+		this.metadataMapperService = metadataMapperService;
 		this.externalPayloadStorage = externalPayloadStorage;
->>>>>>> 8281b452
 		this.taskRequeueTimeout = config.getIntProperty("task.requeue.timeout", 60_000);
         this.maxSearchSize = config.getIntProperty("workflow.max.search.size", 5_000);
 	}
@@ -220,15 +210,10 @@
 		return workflowExecutor.getTasks(taskType, startKey, count);
 	}
 
-<<<<<<< HEAD
-	public Task getTask(String taskId) throws Exception {
+	public Task getTask(String taskId) {
 		Task task = executionDAO.getTask(taskId);
 		task = metadataMapperService.populateTaskWithDefinition(task);
 		return task;
-=======
-	public Task getTask(String taskId) {
-		return executionDAO.getTask(taskId);
->>>>>>> 8281b452
 	}
 
 	public Task getPendingTaskForWorkflow(String taskReferenceName, String workflowId) {
